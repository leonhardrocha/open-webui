import logging
from typing import Optional, Tuple
from urllib.parse import urlparse

import grpc
from open_webui.config import (
    QDRANT_API_KEY,
    QDRANT_GRPC_PORT,
    QDRANT_ON_DISK,
    QDRANT_PREFER_GRPC,
    QDRANT_URI,
    QDRANT_COLLECTION_PREFIX,
)
from open_webui.env import SRC_LOG_LEVELS
from open_webui.retrieval.vector.main import (
    GetResult,
    SearchResult,
    VectorDBBase,
    VectorItem,
)
from qdrant_client import QdrantClient as Qclient
from qdrant_client.http.exceptions import UnexpectedResponse
from qdrant_client.http.models import PointStruct
from qdrant_client.models import models

NO_LIMIT = 999999999
TENANT_ID_FIELD = "tenant_id"

log = logging.getLogger(__name__)
log.setLevel(SRC_LOG_LEVELS["RAG"])


class QdrantClient(VectorDBBase):
    def __init__(self):
        self.collection_prefix = QDRANT_COLLECTION_PREFIX
        self.QDRANT_URI = QDRANT_URI
        self.QDRANT_API_KEY = QDRANT_API_KEY
        self.QDRANT_ON_DISK = QDRANT_ON_DISK
        self.PREFER_GRPC = QDRANT_PREFER_GRPC
        self.GRPC_PORT = QDRANT_GRPC_PORT

        if not self.QDRANT_URI:
            self.client = None
            return

        # Unified handling for either scheme
        parsed = urlparse(self.QDRANT_URI)
        host = parsed.hostname or self.QDRANT_URI
        http_port = parsed.port or 6333  # default REST port

        if self.PREFER_GRPC:
            self.client = Qclient(
                host=host,
                port=http_port,
                grpc_port=self.GRPC_PORT,
                prefer_grpc=self.PREFER_GRPC,
                api_key=self.QDRANT_API_KEY,
            )
        else:
            self.client = Qclient(url=self.QDRANT_URI, api_key=self.QDRANT_API_KEY)

        # Main collection types for multi-tenancy
        self.MEMORY_COLLECTION = f"{self.collection_prefix}_memories"
        self.KNOWLEDGE_COLLECTION = f"{self.collection_prefix}_knowledge"
        self.FILE_COLLECTION = f"{self.collection_prefix}_files"
        self.WEB_SEARCH_COLLECTION = f"{self.collection_prefix}_web-search"
        self.HASH_BASED_COLLECTION = f"{self.collection_prefix}_hash-based"

    def _result_to_get_result(self, points) -> GetResult:
        ids = []
        documents = []
        metadatas = []

        for point in points:
            payload = point.payload
            ids.append(point.id)
            documents.append(payload["text"])
            metadatas.append(payload["metadata"])

        return GetResult(
            **{
                "ids": [ids],
                "documents": [documents],
                "metadatas": [metadatas],
            }
        )

    def _get_collection_and_tenant_id(self, collection_name: str) -> Tuple[str, str]:
        """
        Maps the traditional collection name to multi-tenant collection and tenant ID.

        Returns:
            tuple: (collection_name, tenant_id)
        """
        # Check for user memory collections
        tenant_id = collection_name

        if collection_name.startswith("user-memory-"):
            return self.MEMORY_COLLECTION, tenant_id

        # Check for file collections
        elif collection_name.startswith("file-"):
            return self.FILE_COLLECTION, tenant_id

        # Check for web search collections
        elif collection_name.startswith("web-search-"):
            return self.WEB_SEARCH_COLLECTION, tenant_id

        # Handle hash-based collections (YouTube and web URLs)
        elif len(collection_name) == 63 and all(
            c in "0123456789abcdef" for c in collection_name
        ):
            return self.HASH_BASED_COLLECTION, tenant_id

        else:
            return self.KNOWLEDGE_COLLECTION, tenant_id

    def _create_multi_tenant_collection(
        self,
        mt_collection_name: str,
        dimension: int = 384,
    ):
        """
        Creates a collection with multi-tenancy configuration and payload indexes for tenant_id and metadata fields.
        """
<<<<<<< HEAD
        self.client.create_collection(
            collection_name=mt_collection_name,
            vectors_config=models.VectorParams(
                size=dimension,
                distance=models.Distance.COSINE,
                on_disk=self.QDRANT_ON_DISK,
            ),
        )
        log.info(
            f"Multi-tenant collection {mt_collection_name} created with dimension {dimension}!"
        )
=======
        try:
            # Try to create the collection directly - will fail if it already exists
            self.client.create_collection(
                collection_name=mt_collection_name,
                vectors_config=models.VectorParams(
                    size=dimension,
                    distance=models.Distance.COSINE,
                    on_disk=self.QDRANT_ON_DISK,
                ),
                hnsw_config=models.HnswConfigDiff(
                    payload_m=16,  # Enable per-tenant indexing
                    m=0,
                    on_disk=self.QDRANT_ON_DISK,
                ),
            )

            # Create tenant ID payload index
            self.client.create_payload_index(
                collection_name=mt_collection_name,
                field_name="tenant_id",
                field_schema=models.KeywordIndexParams(
                    type=models.KeywordIndexType.KEYWORD,
                    is_tenant=True,
                    on_disk=self.QDRANT_ON_DISK,
                ),
                wait=True,
            )
            # Create payload indexes for efficient filtering on metadata.hash and metadata.file_id
            self.client.create_payload_index(
                collection_name=mt_collection_name,
                field_name="metadata.hash",
                field_schema=models.KeywordIndexParams(
                    type=models.KeywordIndexType.KEYWORD,
                    is_tenant=False,
                    on_disk=self.QDRANT_ON_DISK,
                ),
            )
            self.client.create_payload_index(
                collection_name=mt_collection_name,
                field_name="metadata.file_id",
                field_schema=models.KeywordIndexParams(
                    type=models.KeywordIndexType.KEYWORD,
                    is_tenant=False,
                    on_disk=self.QDRANT_ON_DISK,
                ),
            )
>>>>>>> 600344f2

        self.client.create_payload_index(
            collection_name=mt_collection_name,
            field_name=TENANT_ID_FIELD,
            field_schema=models.KeywordIndexParams(
                type=models.KeywordIndexType.KEYWORD,
                is_tenant=True,
                on_disk=self.QDRANT_ON_DISK,
            ),
        )

    def _create_points(self, items: list[VectorItem], tenant_id: str):
        """
        Create point structs from vector items with tenant ID.
        """
        return [
            PointStruct(
                id=item["id"],
                vector=item["vector"],
                payload={
                    "text": item["text"],
                    "metadata": item["metadata"],
                    TENANT_ID_FIELD: tenant_id,
                },
            )
            for item in items
        ]

    def _ensure_collection(
        self,
        mt_collection_name: str,
        dimension: int = 384,
    ):
        """
        Ensure the collection exists and payload indexes are created for tenant_id and metadata fields.
        """
        if self.client.collection_exists(collection_name=mt_collection_name):
            return
        self._create_multi_tenant_collection(mt_collection_name, dimension)

    def has_collection(self, collection_name: str) -> bool:
        """
        Check if a logical collection exists by checking for any points with the tenant ID.
        """
        if not self.client:
            return False
        mt_collection, tenant_id = self._get_collection_and_tenant_id(collection_name)
        if not self.client.collection_exists(collection_name=mt_collection):
            return False
        tenant_filter = models.FieldCondition(
            key=TENANT_ID_FIELD, match=models.MatchValue(value=tenant_id)
        )
        count_result = self.client.count(
            collection_name=mt_collection,
            count_filter=models.Filter(must=[tenant_filter]),
        )
        return count_result.count > 0

    def delete(
        self,
        collection_name: str,
        ids: Optional[list[str]] = None,
        filter: Optional[dict] = None,
    ):
        """
        Delete vectors by ID or filter from a collection with tenant isolation.
        """
        if not self.client:
            return None

        mt_collection, tenant_id = self._get_collection_and_tenant_id(collection_name)
        if not self.client.collection_exists(collection_name=mt_collection):
            log.debug(f"Collection {mt_collection} doesn't exist, nothing to delete")
            return None

        tenant_filter = models.FieldCondition(
            key=TENANT_ID_FIELD, match=models.MatchValue(value=tenant_id)
        )
        must_conditions = [tenant_filter]
        should_conditions = []
        if ids:
            for id_value in ids:
                should_conditions.append(
                    models.FieldCondition(
                        key="metadata.id",
                        match=models.MatchValue(value=id_value),
                    ),
                )
        elif filter:
            for key, value in filter.items():
                must_conditions.append(
                    models.FieldCondition(
                        key=f"metadata.{key}",
                        match=models.MatchValue(value=value),
                    ),
                )

        try:
            update_result = self.client.delete(
                collection_name=mt_collection,
                points_selector=models.FilterSelector(
                    filter=models.Filter(must=must_conditions, should=should_conditions)
                ),
            )

            return update_result
        except Exception as e:
            log.warning(f"Error deleting from collection {mt_collection}: {e}")
            return None

    def search(
        self, collection_name: str, vectors: list[list[float | int]], limit: int
    ) -> Optional[SearchResult]:
        """
        Search for the nearest neighbor items based on the vectors with tenant isolation.
        """
        if not self.client:
            return None
        mt_collection, tenant_id = self._get_collection_and_tenant_id(collection_name)
        if not self.client.collection_exists(collection_name=mt_collection):
            log.debug(f"Collection {mt_collection} doesn't exist, search returns None")
            return None

        dimension = len(vectors[0]) if vectors and len(vectors) > 0 else None
        try:
            tenant_filter = models.FieldCondition(
                key=TENANT_ID_FIELD, match=models.MatchValue(value=tenant_id)
            )
            collection_dim = self.client.get_collection(
                mt_collection
            ).config.params.vectors.size
            if collection_dim != dimension:
                if collection_dim < dimension:
                    vectors = [vector[:collection_dim] for vector in vectors]
                else:
                    vectors = [
                        vector + [0] * (collection_dim - dimension)
                        for vector in vectors
                    ]
            prefetch_query = models.Prefetch(
                filter=models.Filter(must=[tenant_filter]),
                limit=NO_LIMIT,
            )
            query_response = self.client.query_points(
                collection_name=mt_collection,
                query=vectors[0],
                prefetch=prefetch_query,
                limit=limit,
            )
            get_result = self._result_to_get_result(query_response.points)
            return SearchResult(
                ids=get_result.ids,
                documents=get_result.documents,
                metadatas=get_result.metadatas,
                distances=[
                    [(point.score + 1.0) / 2.0 for point in query_response.points]
                ],
            )
        except Exception as e:
            log.exception(f"Error searching collection '{collection_name}': {e}")
            return None

    def query(self, collection_name: str, filter: dict, limit: Optional[int] = None):
        """
        Query points with filters and tenant isolation.
        """
        if not self.client:
            return None
        mt_collection, tenant_id = self._get_collection_and_tenant_id(collection_name)
        if not self.client.collection_exists(collection_name=mt_collection):
            log.debug(f"Collection {mt_collection} doesn't exist, query returns None")
            return None

        if limit is None:
            limit = NO_LIMIT
        tenant_filter = models.FieldCondition(
            key=TENANT_ID_FIELD, match=models.MatchValue(value=tenant_id)
        )
        field_conditions = []
        for key, value in filter.items():
            field_conditions.append(
                models.FieldCondition(
                    key=f"metadata.{key}", match=models.MatchValue(value=value)
                )
            )
        combined_filter = models.Filter(must=[tenant_filter, *field_conditions])
        try:
            points = self.client.query_points(
                collection_name=mt_collection,
                query_filter=combined_filter,
                limit=limit,
            )
            return self._result_to_get_result(points.points)
        except Exception as e:
            log.exception(f"Error querying collection '{collection_name}': {e}")
            return None

    def get(self, collection_name: str) -> Optional[GetResult]:
        """
        Get all items in a collection with tenant isolation.
        """
        if not self.client:
            return None
        mt_collection, tenant_id = self._get_collection_and_tenant_id(collection_name)
        if not self.client.collection_exists(collection_name=mt_collection):
            log.debug(f"Collection {mt_collection} doesn't exist, get returns None")
            return None

        tenant_filter = models.FieldCondition(
            key=TENANT_ID_FIELD, match=models.MatchValue(value=tenant_id)
        )
        try:
            points = self.client.query_points(
                collection_name=mt_collection,
                query_filter=models.Filter(must=[tenant_filter]),
                limit=NO_LIMIT,
            )

            return self._result_to_get_result(points.points)
        except Exception as e:
            log.exception(f"Error getting collection '{collection_name}': {e}")
            return None

    def upsert(self, collection_name: str, items: list[VectorItem]):
        """
        Upsert items with tenant ID.
        """
        if not self.client or not items:
            return None
        mt_collection, tenant_id = self._get_collection_and_tenant_id(collection_name)
        dimension = len(items[0]["vector"]) if items else None
        self._ensure_collection(mt_collection, dimension)
        points = self._create_points(items, tenant_id)
        self.client.upload_points(mt_collection, points)
        return None

    def insert(self, collection_name: str, items: list[VectorItem]):
        """
        Insert items with tenant ID.
        """
        return self.upsert(collection_name, items)

    def reset(self):
        """
        Reset the database by deleting all collections.
        """
        if not self.client:
            return None

        collection_names = self.client.get_collections().collections
        for collection_name in collection_names:
            if collection_name.name.startswith(self.collection_prefix):
                self.client.delete_collection(collection_name=collection_name.name)

    def delete_collection(self, collection_name: str):
        """
        Delete a collection.
        """
        if not self.client:
            return None
        mt_collection, tenant_id = self._get_collection_and_tenant_id(collection_name)
        if not self.client.collection_exists(collection_name=mt_collection):
            log.debug(f"Collection {mt_collection} doesn't exist, nothing to delete")
            return None

        self.client.delete(
            collection_name=mt_collection,
            points_selector=models.FilterSelector(
                filter=models.Filter(
                    must=[
                        models.FieldCondition(
                            key=TENANT_ID_FIELD,
                            match=models.MatchValue(value=tenant_id),
                        )
                    ]
                )
            ),
        )<|MERGE_RESOLUTION|>--- conflicted
+++ resolved
@@ -123,7 +123,6 @@
         """
         Creates a collection with multi-tenancy configuration and payload indexes for tenant_id and metadata fields.
         """
-<<<<<<< HEAD
         self.client.create_collection(
             collection_name=mt_collection_name,
             vectors_config=models.VectorParams(
@@ -135,54 +134,6 @@
         log.info(
             f"Multi-tenant collection {mt_collection_name} created with dimension {dimension}!"
         )
-=======
-        try:
-            # Try to create the collection directly - will fail if it already exists
-            self.client.create_collection(
-                collection_name=mt_collection_name,
-                vectors_config=models.VectorParams(
-                    size=dimension,
-                    distance=models.Distance.COSINE,
-                    on_disk=self.QDRANT_ON_DISK,
-                ),
-                hnsw_config=models.HnswConfigDiff(
-                    payload_m=16,  # Enable per-tenant indexing
-                    m=0,
-                    on_disk=self.QDRANT_ON_DISK,
-                ),
-            )
-
-            # Create tenant ID payload index
-            self.client.create_payload_index(
-                collection_name=mt_collection_name,
-                field_name="tenant_id",
-                field_schema=models.KeywordIndexParams(
-                    type=models.KeywordIndexType.KEYWORD,
-                    is_tenant=True,
-                    on_disk=self.QDRANT_ON_DISK,
-                ),
-                wait=True,
-            )
-            # Create payload indexes for efficient filtering on metadata.hash and metadata.file_id
-            self.client.create_payload_index(
-                collection_name=mt_collection_name,
-                field_name="metadata.hash",
-                field_schema=models.KeywordIndexParams(
-                    type=models.KeywordIndexType.KEYWORD,
-                    is_tenant=False,
-                    on_disk=self.QDRANT_ON_DISK,
-                ),
-            )
-            self.client.create_payload_index(
-                collection_name=mt_collection_name,
-                field_name="metadata.file_id",
-                field_schema=models.KeywordIndexParams(
-                    type=models.KeywordIndexType.KEYWORD,
-                    is_tenant=False,
-                    on_disk=self.QDRANT_ON_DISK,
-                ),
-            )
->>>>>>> 600344f2
 
         self.client.create_payload_index(
             collection_name=mt_collection_name,
