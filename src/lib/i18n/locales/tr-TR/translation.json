--- conflicted
+++ resolved
@@ -54,14 +54,9 @@
 	"AUTOMATIC1111 Base URL is required.": "AUTOMATIC1111 Temel URL gereklidir.",
 	"available!": "mevcut!",
 	"Back": "Geri",
-<<<<<<< HEAD
-	"Bad Response": "",
+	"Bad Response": "Kötü Yanıt",
 	"before": "",
-	"Being lazy": "",
-=======
-	"Bad Response": "Kötü Yanıt",
 	"Being lazy": "Tembelleşiyor",
->>>>>>> e92311b4
 	"Builder Mode": "Oluşturucu Modu",
 	"Cancel": "İptal",
 	"Categories": "Kategoriler",
@@ -131,12 +126,8 @@
 	"Delete chat": "Sohbeti sil",
 	"Delete Chat": "Sohbeti Sil",
 	"Delete Chats": "Sohbetleri Sil",
-<<<<<<< HEAD
 	"delete this link": "",
-	"Delete User": "",
-=======
 	"Delete User": "Kullanıcıyı Sil",
->>>>>>> e92311b4
 	"Deleted {{deleteModelTag}}": "{{deleteModelTag}} silindi",
 	"Deleted {{tagName}}": "{{tagName}} silindi",
 	"Description": "Açıklama",
@@ -245,12 +236,8 @@
 	"Manage Ollama Models": "Ollama Modellerini Yönet",
 	"Max Tokens": "Maksimum Token",
 	"Maximum of 3 models can be downloaded simultaneously. Please try again later.": "Aynı anda en fazla 3 model indirilebilir. Lütfen daha sonra tekrar deneyin.",
-<<<<<<< HEAD
 	"Messages you send after creating your link won't be shared. Users with the URL will beable to view the shared chat.": "",
 	"Minimum Score": "",
-=======
-	"Minimum Score": "Minimum Skor",
->>>>>>> e92311b4
 	"Mirostat": "Mirostat",
 	"Mirostat Eta": "Mirostat Eta",
 	"Mirostat Tau": "Mirostat Tau",
@@ -280,12 +267,8 @@
 	"Name your modelfile": "Model dosyanıza ad verin",
 	"New Chat": "Yeni Sohbet",
 	"New Password": "Yeni Parola",
-<<<<<<< HEAD
 	"No results found": "",
 	"Not factually correct": "",
-=======
-	"Not factually correct": "Gerçeklere göre doğru değil",
->>>>>>> e92311b4
 	"Not sure what to add?": "Ne ekleyeceğinizden emin değil misiniz?",
 	"Not sure what to write? Switch to": "Ne yazacağınızdan emin değil misiniz? Şuraya geçin",
 	"Note: If you set a minimum score, the search will only return documents with a score greater than or equal to the minimum score.": "Not: Minimum bir skor belirlerseniz, arama yalnızca minimum skora eşit veya daha yüksek bir skora sahip belgeleri getirecektir.",
@@ -293,11 +276,7 @@
 	"Off": "Kapalı",
 	"Okay, Let's Go!": "Tamam, Hadi Başlayalım!",
 	"OLED Dark": "OLED Koyu",
-<<<<<<< HEAD
-	"Ollama": "",
-=======
 	"Ollama": "Ollama",
->>>>>>> e92311b4
 	"Ollama Base URL": "Ollama Temel URL",
 	"Ollama Version": "Ollama Sürümü",
 	"On": "Açık",
@@ -316,12 +295,8 @@
 	"OpenAI API Key is required.": "OpenAI API Anahtarı gereklidir.",
 	"OpenAI URL/Key required.": "OpenAI URL/Anahtar gereklidir.",
 	"or": "veya",
-<<<<<<< HEAD
-	"Other": "",
+	"Other": "Diğer",
 	"Overview": "",
-=======
-	"Other": "Diğer",
->>>>>>> e92311b4
 	"Parameters": "Parametreler",
 	"Password": "Parola",
 	"PDF document (.pdf)": "PDF belgesi (.pdf)",
@@ -348,13 +323,9 @@
 	"Refused when it shouldn't have": "Reddedilmemesi gerekirken reddedildi",
 	"Regenerate": "Tekrar Oluştur",
 	"Release Notes": "Sürüm Notları",
-<<<<<<< HEAD
-	"Remove": "",
+	"Remove": "Kaldır",
 	"Remove Model": "",
 	"Rename": "",
-=======
-	"Remove": "Kaldır",
->>>>>>> e92311b4
 	"Repeat Last N": "Son N'yi Tekrar Et",
 	"Repeat Penalty": "Tekrar Cezası",
 	"Request Mode": "İstek Modu",
